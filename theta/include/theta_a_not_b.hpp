/*
 * Licensed to the Apache Software Foundation (ASF) under one
 * or more contributor license agreements.  See the NOTICE file
 * distributed with this work for additional information
 * regarding copyright ownership.  The ASF licenses this file
 * to you under the Apache License, Version 2.0 (the
 * "License"); you may not use this file except in compliance
 * with the License.  You may obtain a copy of the License at
 *
 *   http://www.apache.org/licenses/LICENSE-2.0
 *
 * Unless required by applicable law or agreed to in writing,
 * software distributed under the License is distributed on an
 * "AS IS" BASIS, WITHOUT WARRANTIES OR CONDITIONS OF ANY
 * KIND, either express or implied.  See the License for the
 * specific language governing permissions and limitations
 * under the License.
 */

#ifndef THETA_A_NOT_B_HPP_
#define THETA_A_NOT_B_HPP_

#include <memory>
#include <functional>
#include <climits>

#include "theta_sketch.hpp"
#include "common_defs.hpp"

namespace datasketches {

/*
 * author Alexander Saydakov
 * author Lee Rhodes
 * author Kevin Lang
 */

template<typename A>
class theta_a_not_b_alloc {
public:
<<<<<<< HEAD
  /**
   * Creates an instance of the a-not-b operation (set difference) with a given has seed.
   * @param seed hash seed
   */
  explicit theta_a_not_b_alloc(uint64_t seed = update_theta_sketch_alloc<A>::builder::DEFAULT_SEED);
=======
  explicit theta_a_not_b_alloc(uint64_t seed = DEFAULT_SEED);
>>>>>>> faf150ea

  /**
   * Computes the a-not-b set operation given two sketches.
   * @return the result of a-not-b
   */
  compact_theta_sketch_alloc<A> compute(const theta_sketch_alloc<A>& a, const theta_sketch_alloc<A>& b, bool ordered = true) const;

private:
  typedef typename std::allocator_traits<A>::template rebind_alloc<uint64_t> AllocU64;
  uint16_t seed_hash_;

};

// alias with default allocator for convenience
typedef theta_a_not_b_alloc<std::allocator<void>> theta_a_not_b;

} /* namespace datasketches */

#include "theta_a_not_b_impl.hpp"

# endif<|MERGE_RESOLUTION|>--- conflicted
+++ resolved
@@ -38,15 +38,11 @@
 template<typename A>
 class theta_a_not_b_alloc {
 public:
-<<<<<<< HEAD
   /**
    * Creates an instance of the a-not-b operation (set difference) with a given has seed.
    * @param seed hash seed
    */
-  explicit theta_a_not_b_alloc(uint64_t seed = update_theta_sketch_alloc<A>::builder::DEFAULT_SEED);
-=======
   explicit theta_a_not_b_alloc(uint64_t seed = DEFAULT_SEED);
->>>>>>> faf150ea
 
   /**
    * Computes the a-not-b set operation given two sketches.
